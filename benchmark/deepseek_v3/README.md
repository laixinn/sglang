--- conflicted
+++ resolved
@@ -184,33 +184,7 @@
 python3 -m sglang.launch_server --model cognitivecomputations/DeepSeek-R1-AWQ --tp 8 --trust-remote-code --dtype half
 ```
 
-<<<<<<< HEAD
-### Example: Serving with two A100\*8 nodes with INT8 Quantization
-
-INT8 weights for DeepSeek R1 are available [here](https://huggingface.co/meituan/DeepSeek-R1-Block-INT8). This checkpoint is converted from BF16 with [script](https://huggingface.co/meituan/DeepSeek-R1-Block-INT8/blob/main/inference/bf16_cast_block_int8.py).
-
-Assuming that head node IP is `HEAD_IP`, checkpoint path is `/path/to/DeepSeek-R1-INT8` and port=5000, we can have following commands to launch the server:
-```bash
-# head node
-python3 -m sglang.launch_server --model /path/to/DeepSeek-R1-INT8 --tp 16 --dist-init-addr HEAD_IP:5000 --nnodes 2 --node-rank 0 --trust-remote
-# another node
-python3 -m sglang.launch_server --model /path/to/DeepSeek-R1-INT8 --tp 16 --dist-init-addr HEAD_IP:5000 --nnodes 2 --node-rank 1 --trust-remote
-```
-
-> **Note that the launch command here does not enable `torch.compile` Optimization**. For optimal performance, please refer to the command options in [Performance Optimization Options](#option_args).
-
-Then on the head node, supposing the ShareGPT data is located at `/path/to/ShareGPT_V3_unfiltered_cleaned_split.json`, you can run the following commands to benchmark the launched server:
-
-```bash
-# bench accuracy
-python3 benchmark/gsm8k/bench_sglang.py --num-questions 1319
-
-# bench serving
-python3 -m sglang.bench_serving --dataset-path /path/to/ShareGPT_V3_unfiltered_cleaned_split.json --dataset-name random  --random-input 128 --random-output 128 --num-prompts 1000 --request-rate 128 --random-range-ratio 1.0
-```
-
-> **Note: using `--parallel 200` can accelerate accuracy benchmarking**.
-=======
+
 ### Example: Serving with 16 A100/A800 with int8 Quantization
 
 There are block-wise and per-channel quantization methods, and the quantization parameters have already been uploaded to Huggingface. One example is as follows:
@@ -218,19 +192,31 @@
 - [meituan/DeepSeek-R1-Block-INT8](https://huggingface.co/meituan/DeepSeek-R1-Block-INT8)
 - [meituan/DeepSeek-R1-Channel-INT8](https://huggingface.co/meituan/DeepSeek-R1-Channel-INT8)
 
+Assuming that master node IP is `MASTER_IP`, checkpoint path is `/path/to/DeepSeek-R1-INT8` and port=5000, we can have following commands to launch the server:
 ```bash
 #master
 python3 -m sglang.launch_server \
 	--model meituan/DeepSeek-R1-Block-INT8 --tp 16 --dist-init-addr \
-	HEAD_IP:5000 --nnodes 2 --node-rank 0 --trust-remote --enable-torch-compile --torch-compile-max-bs 8
+	MASTER_IP:5000 --nnodes 2 --node-rank 0 --trust-remote --enable-torch-compile --torch-compile-max-bs 8
 #cluster
 python3 -m sglang.launch_server \
 	--model meituan/DeepSeek-R1-Block-INT8 --tp 16 --dist-init-addr \
-	HEAD_IP:5000 --nnodes 2 --node-rank 1 --trust-remote --enable-torch-compile --torch-compile-max-bs 8
-```
-
-
->>>>>>> 79a321af
+	MASTER_IP:5000 --nnodes 2 --node-rank 1 --trust-remote --enable-torch-compile --torch-compile-max-bs 8
+```
+
+> **Note that the launch command here enables `torch.compile` Optimization**. For optimal performance, please refer to the command options in [Performance Optimization Options](#option_args).
+
+Then on the **master node**, supposing the ShareGPT data is located at `/path/to/ShareGPT_V3_unfiltered_cleaned_split.json`, you can run the following commands to benchmark the launched server:
+
+```bash
+# bench accuracy
+python3 benchmark/gsm8k/bench_sglang.py --num-questions 1319
+
+# bench serving
+python3 -m sglang.bench_serving --dataset-path /path/to/ShareGPT_V3_unfiltered_cleaned_split.json --dataset-name random  --random-input 128 --random-output 128 --num-prompts 1000 --request-rate 128 --random-range-ratio 1.0
+```
+
+> **Note: using `--parallel 200` can accelerate accuracy benchmarking**.
 
 ### Example: Serving on any cloud or Kubernetes with SkyPilot
 
